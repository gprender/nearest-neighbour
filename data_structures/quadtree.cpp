--- conflicted
+++ resolved
@@ -89,7 +89,6 @@
  * closest node, we terminate the search and return the k-nearest neighbours.
  */
 template<typename T>
-<<<<<<< HEAD
 std::vector<T> spatial::Quadtree<T>::query(coord_t const x, coord_t const y) {
     Node* const origin_node = find_leaf((Point){x, y});
     std::vector<code_t> neighbour_codes = calc_neighbour_codes(
@@ -184,49 +183,6 @@
         int const depth_difference = origin_depth - current_node->depth;
         if (current_node->code == target_code >> (2*depth_difference)) {
             break;
-=======
-std::vector<T> spatial::Quadtree<T>::query_knn(
-    unsigned const k, coord_t const x, coord_t const y
-) {
-    Point const query_point = {x, y};
-
-    // Set up the node priority queue
-    auto const node_cmp = [](NodePQE a, NodePQE b) {
-        return (a.dist > b.dist);
-    };
-    std::priority_queue<NodePQE, std::vector<NodePQE>, decltype(node_cmp)> 
-        node_pq(node_cmp);
-    node_pq.push((NodePQE){root, distance(query_point, root->bounds)});
-
-    // Set up the datum priority queue
-    auto const datum_cmp = [](DatumPQE a, DatumPQE b) {
-        return (a.dist < b.dist);
-    };
-    std::priority_queue<DatumPQE, std::vector<DatumPQE>, decltype(datum_cmp)> 
-        datum_pq(datum_cmp);
-
-    // Search the quadtree
-    while (datum_pq.size() < k
-           || datum_pq.top().dist > node_pq.top().dist) {
-        NodePQE const npqe = node_pq.top();
-        node_pq.pop();
-
-        if (npqe.node->is_leaf()) {
-            // Examine the points in the leaf
-            index_t const leaf_index = npqe.node->leaf_range.start;
-            for (auto const& datum : leaves[leaf_index].bucket) {
-                coord_t const new_dist = distance(query_point, datum.point);
-                // We have fewer than k points: take the new point
-                if (datum_pq.size() < k) {
-                    datum_pq.push((DatumPQE){datum, new_dist});
-                }
-                // The new point is better than our worst point: replace it
-                else if (datum_pq.top().dist > new_dist) {
-                    datum_pq.pop();
-                    datum_pq.push((DatumPQE){datum, new_dist});
-                }
-            }
->>>>>>> 59c82d1d
         } else {
             // Expand the node, adding its children to the priority queue
             for (auto const& child : npqe.node->children) {
@@ -235,7 +191,6 @@
             }
         }
     }
-<<<<<<< HEAD
 
     // Descend the tree according to the target location code
     // Note that we might hit a leaf before reaching the target location,
@@ -256,14 +211,6 @@
     while (!current_node->is_leaf()) {
         next_quadrant = get_quadrant(current_node->center, p);
         current_node = current_node->children[next_quadrant];
-=======
-    std::vector<T> query_bucket;
-    query_bucket.reserve(k);
-    while (!datum_pq.empty()) {
-        DatumPQE e = datum_pq.top();
-        query_bucket.push_back(e.datum.data);
-        datum_pq.pop();
->>>>>>> 59c82d1d
     }
     return query_bucket;
 }
